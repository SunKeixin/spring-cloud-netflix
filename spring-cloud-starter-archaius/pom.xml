<?xml version="1.0" encoding="UTF-8"?>
<project xmlns="http://maven.apache.org/POM/4.0.0" xmlns:xsi="http://www.w3.org/2001/XMLSchema-instance"
	xsi:schemaLocation="http://maven.apache.org/POM/4.0.0 http://maven.apache.org/xsd/maven-4.0.0.xsd">
	<modelVersion>4.0.0</modelVersion>
	<parent>
		<groupId>org.springframework.cloud</groupId>
		<artifactId>spring-cloud-netflix</artifactId>
<<<<<<< HEAD
		<version>2.0.0.BUILD-SNAPSHOT</version>
=======
		<version>1.3.1.BUILD-SNAPSHOT</version>
>>>>>>> 377bccf1
		<relativePath>..</relativePath> <!-- lookup parent from repository -->
	</parent>
	<artifactId>spring-cloud-starter-archaius</artifactId>
	<name>spring-cloud-starter-archaius</name>
	<description>Spring Cloud Starter</description>
	<url>https://projects.spring.io/spring-cloud</url>
	<organization>
		<name>Pivotal Software, Inc.</name>
		<url>https://www.spring.io</url>
	</organization>
	<properties>
		<main.basedir>${basedir}/../..</main.basedir>
	</properties>
	<dependencies>
		<dependency>
			<groupId>org.springframework.cloud</groupId>
			<artifactId>spring-cloud-starter</artifactId>
		</dependency>
		<dependency>
			<groupId>org.springframework.cloud</groupId>
			<artifactId>spring-cloud-netflix-core</artifactId>
		</dependency>
		<dependency>
			<groupId>com.netflix.archaius</groupId>
			<artifactId>archaius-core</artifactId>
		</dependency>
		<!-- archaius dependencies that are now runtime -->
		<dependency>
			<groupId>commons-configuration</groupId>
			<artifactId>commons-configuration</artifactId>
            <!--<exclusions>
				<exclusion>
					<groupId>commons-logging</groupId>
					<artifactId>commons-logging</artifactId>
				</exclusion>
			</exclusions>-->
		</dependency>
		<dependency>
			<groupId>com.fasterxml.jackson.core</groupId>
			<artifactId>jackson-annotations</artifactId>
		</dependency>
		<dependency>
			<groupId>com.fasterxml.jackson.core</groupId>
			<artifactId>jackson-core</artifactId>
		</dependency>
		<dependency>
			<groupId>com.fasterxml.jackson.core</groupId>
			<artifactId>jackson-databind</artifactId>
		</dependency>
		<dependency>
			<groupId>com.google.guava</groupId>
			<artifactId>guava</artifactId>
		</dependency>
		<!-- end archaius deps -->
	</dependencies>
</project><|MERGE_RESOLUTION|>--- conflicted
+++ resolved
@@ -5,11 +5,7 @@
 	<parent>
 		<groupId>org.springframework.cloud</groupId>
 		<artifactId>spring-cloud-netflix</artifactId>
-<<<<<<< HEAD
-		<version>2.0.0.BUILD-SNAPSHOT</version>
-=======
 		<version>1.3.1.BUILD-SNAPSHOT</version>
->>>>>>> 377bccf1
 		<relativePath>..</relativePath> <!-- lookup parent from repository -->
 	</parent>
 	<artifactId>spring-cloud-starter-archaius</artifactId>
@@ -40,12 +36,12 @@
 		<dependency>
 			<groupId>commons-configuration</groupId>
 			<artifactId>commons-configuration</artifactId>
-            <!--<exclusions>
+            <exclusions>
 				<exclusion>
 					<groupId>commons-logging</groupId>
 					<artifactId>commons-logging</artifactId>
 				</exclusion>
-			</exclusions>-->
+			</exclusions>
 		</dependency>
 		<dependency>
 			<groupId>com.fasterxml.jackson.core</groupId>
